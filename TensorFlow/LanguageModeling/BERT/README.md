# BERT For TensorFlow

This repository provides a script and recipe to train BERT to achieve state of the art accuracy and is tested and maintained by NVIDIA.


## Table Of Contents:
* [Model overview](#model-overview)
  * [Model architecture](#model-architecture)
  * [Default configuration](#default-configuration)
  * [Feature support matrix](#feature-support-matrix)
    * [Features](#features)
  * [Mixed Precision training](#mixed-precision-training)
    * [Enabling Mixed Precision](#enabling-mixed-precision)
  * [Glossary](#glossary)
* [Setup](#setup)
  * [Requirements](#requirements)
* [Quick Start Guide](#quick-start-guide)
* [Deploying the BERT model using TensorRT Inference Server](#deploying-the-bert-model-using-tensorrt-inference)
  * [Performance analysis for TensorRT Inference Server](#performance-analysis-for-tensorrt-inference-server)
    *[Advanced Details](advanced-details)
  * [Running the TensorRT Inference Server and client](#running-the-tensorrt-inference-server-and-client)
* [Advanced](#advanced)
  * [Scripts and sample code](#scripts-and-sample-code)
  * [Parameters](#parameters)
  * [Command-line options](#command-line-options)
  * [Getting the data](#getting-the-data)
    * [Dataset guidelines](#dataset-guidelines)
    * [Multi-dataset](#multi-dataset)
  * [Training process](#training-process)
    * [Pre-training](#pre-training)
    * [Fine tuning](#fine-tuning)
  * [Inference process](#inference-process)
* [Performance](#performance)
  * [Benchmarking](#benchmarking)
    * [Training performance benchmark](#training-performance-benchmark)
    * [Inference performance benchmark](#inference-performance-benchmark)
  * [Results](#results)
    * [Training accuracy results](#training-accuracy-results)
      * [Training accuracy: NVIDIA DGX-1 (8x V100 32G)](#training-accuracy-nvidia-dgx-1-(8x-v100-32G))
      * [Training stability test](#training-stability-test)
    * [Training performance results](#training-performance-results)
      * [Training performance: NVIDIA DGX-1 (8x V100 16G)](#training-performance-nvidia-dgx-1-8x-v100-16g)
      * [Training performance: NVIDIA DGX-1 (8x V100 32G)](#training-performance-nvidia-dgx-1-8x-v100-32g)
      * [Training performance: NVIDIA DGX-2 (16x V100 32G)](#training-performance-nvidia-dgx-2-16x-v100-32g)
    * [Inference performance results](#inference-performance-results)
      * [Inference performance: NVIDIA DGX-1 (1x V100 16G)](#inference-performance-nvidia-dgx-1-(1x-v100-16G))
      * [Inference performance: NVIDIA DGX-1 (1x V100 32G)](#inference-performance-nvidia-dgx-1-(1x-v100-32G))
      * [Inference performance: NVIDIA DGX-2 (1x V100 32G)](#inference-performance-nvidia-dgx-1-(1x-v100-32G))
* [Release notes](#release-notes)
  * [Changelog](#changelog)
  * [Known issues](#known-issues)

## Model overview

BERT, or Bidirectional Encoder Representations from Transformers, is a new method of pre-training language representations which obtains state-of-the-art results on a wide array of Natural Language Processing (NLP) tasks. This model is based on the [BERT: Pre-training of Deep Bidirectional Transformers for Language Understanding](https://arxiv.org/abs/1810.04805) paper. NVIDIA's BERT is an optimized version of [Google's official implementation](https://github.com/google-research/bert), leveraging mixed precision arithmetic and Tensor Cores on V100 GPUs for faster training times while maintaining target accuracy.


Other publicly available implementations of BERT include:
1. [Hugging Face](https://github.com/huggingface/pytorch-pretrained-BERT)
2. [codertimo](https://github.com/codertimo/BERT-pytorch)
3. [gluon-nlp](https://github.com/dmlc/gluon-nlp/tree/master/scripts/bert)


This model is trained with mixed precision using Tensor Cores on NVIDIA Volta and Turing GPUs. Therefore, researchers can get results faster than training without Tensor Cores, while experiencing the benefits of mixed precision training. This model is tested against each NGC monthly container release to ensure consistent accuracy and performance over time.

### Model architecture

BERT's model architecture is a multi-layer bidirectional Transformer encoder. Based on the model size, we have the following two default configurations of BERT.

| **Model** | **Hidden layers** | **Hidden unit size** | **Attention heads** | **Feedforward filter size** | **Max sequence length** | **Parameters** |
|:---------:|:----------:|:----:|:---:|:--------:|:---:|:----:|
|BERTBASE |12 encoder| 768| 12|4 x  768|512|110M|
|BERTLARGE|24 encoder|1024| 16|4 x 1024|512|330M|

BERT training consists of two steps, pre-training the language model in an unsupervised fashion on vast amounts of unannotated datasets, and then using this pre-trained model for fine-tuning for various NLP tasks, such as question and answer, sentence classification, or sentiment analysis. Fine-tuning typically adds an extra layer or two for the specific task and further trains the model using a task-specific annotated dataset, starting from the pre-trained backbone weights. The end-to-end process can be summarized using Figure 1 and the results are covered in the following sections.

![](data/images/bert_pipeline.png?raw=true)

Figure 1: BERT Pipeline

### Default configuration

This repository contains scripts to interactively launch data download, training, benchmarking and inference routines in a Docker container for both pre-training and fine tuning for Question Answering. The major differences between the official implementation of the paper and our version of BERT are as follows:
- Mixed precision support with TensorFlow Automatic Mixed Precision (TF-AMP), which enables mixed precision training without any changes to the code-base by performing automatic graph rewrites and loss scaling controlled by an environmental variable.
- Scripts to download dataset for:
    - Pre-training - [Wikipedia](https://dumps.wikimedia.org/),  [Books Corpus](http://yknzhu.wixsite.com/mbweb)
    - Fine Tuning - [SQuAD](https://rajpurkar.github.io/SQuAD-explorer/) (Stanford Question Answering Dataset), Pretrained Weights from Google
- Custom fused CUDA kernels for faster computations
- Multi-GPU/Multi-Node support using Horovod


The following performance optimizations were implemented in this model:
- [XLA](https://www.tensorflow.org/xla) support (experimental).


These techniques and optimizations improve model performance and reduce training time, allowing you to perform various NLP tasks with no additional effort.


### Feature support matrix

The following features are supported by this model.

| **Feature**               | **BERT** |
|:-----------------------:|:--------------------------:|
| Horovod Multi-GPU      | Yes |                         

#### Features

Horovod - Horovod is a distributed training framework for TensorFlow, Keras, PyTorch and MXNet. The goal of Horovod is to make distributed deep learning fast and easy to use. For more information about how to get started with Horovod, see the [Horovod: Official repository](https://github.com/horovod/horovod).

### Mixed precision training

Mixed precision is the combined use of different numerical precision in a computational method. [Mixed precision](https://arxiv.org/abs/1710.03740) training offers significant computational speedup by performing operations in half-precision format, while storing minimal information in single-precision to retain as much information as possible in critical parts of the network. Since the introduction of [Tensor Cores](https://developer.nvidia.com/tensor-cores) in the Volta and Turing architecture, significant training speedups are experienced by switching to mixed precision -- up to 3x overall speedup on the most arithmetically intense model architectures. Using mixed precision training requires two steps:
1.  Porting the model to use the FP16 data type where appropriate.    
2.  Adding loss scaling to preserve small gradient values.

The ability to train deep learning networks with lower precision was introduced in the Pascal architecture and first supported in [CUDA 8](https://devblogs.nvidia.com/parallelforall/tag/fp16/) in the NVIDIA Deep Learning SDK.

For information about:
-   How to train using mixed precision, see the [Mixed Precision Training](https://arxiv.org/abs/1710.03740) paper and [Training With Mixed Precision](https://docs.nvidia.com/deeplearning/sdk/Mixed-Precision-training/index.html) documentation.
-   Techniques used for mixed precision training, see the [Mixed Precision Training of Deep Neural Networks](https://devblogs.nvidia.com/mixed-precision-training-deep-neural-networks/) blog.
-   How to access and enable AMP for TensorFlow, see [Using TF-AMP](https://docs.nvidia.com/deeplearning/dgx/tensorflow-user-guide/index.html#tfamp) from the TensorFlow User Guide.
-   APEX tools for mixed precision training, see the [NVIDIA Apex: Tools for Easy Mixed Precision Training in PyTorch](https://devblogs.nvidia.com/apex-pytorch-easy-mixed-precision-training/).

#### Enabling mixed precision
Automatic Mixed Precision (AMP) for TensorFlow to enables the full [mixed precision methodology](https://docs.nvidia.com/deeplearning/sdk/mixed-precision-training/index.html#tensorflow) in your existing TensorFlow model code.  AMP enables mixed precision training on Volta and Turing GPUs automatically. The TensorFlow framework code makes all necessary model changes internally.

In TF-AMP, the computational graph is optimized to use as few casts as necessary and maximize the use of FP16, and the loss scaling is automatically applied inside of supported optimizers. AMP can be configured to work with the existing `tf.contrib` loss scaling manager by disabling the AMP scaling with a single environment variable to perform only the automatic mixed precision optimization. It accomplishes this by automatically rewriting all computation graphs with the necessary operations to enable mixed precision training and automatic loss scaling.


### Glossary

Fine-tuning
Training an already pretrained model further using a task specific dataset for subject-specific refinements, by adding task-specific layers on top if required.

Language Model
Assigns a probability distribution over a sequence of words. Given a sequence of words, it assigns a probability to the whole sequence.
Pre-training
Training a model on vast amounts of data on the same (or different) task to build general understandings.

Transformer
The paper [Attention Is All You Need](https://arxiv.org/abs/1706.03762) introduces a novel architecture called Transformer that uses an attention mechanism and transforms one sequence into another.


## Setup

The following section lists the requirements in order to start training the BERT model.


### Requirements

This repository contains `Dockerfile` which extends the TensorFlow NGC container and encapsulates some dependencies.  Aside from these dependencies, ensure you have the following components:
- [NVIDIA Docker](https://github.com/NVIDIA/nvidia-docker)
- [TensorFlow 19.06-py3+](https://ngc.nvidia.com/catalog/containers/nvidia:tensorflow) NGC container
- [NVIDIA Volta](https://www.nvidia.com/en-us/data-center/volta-gpu-architecture/) or [Turing](https://www.nvidia.com/en-us/geforce/turing/) based GPU


For more information about how to get started with NGC containers, see the following sections from the NVIDIA GPU Cloud Documentation and the Deep Learning Documentation:
- [Getting Started Using NVIDIA GPU Cloud](https://docs.nvidia.com/ngc/ngc-getting-started-guide/index.html)
- [Accessing And Pulling From The NGC Container Registry](https://docs.nvidia.com/deeplearning/frameworks/user-guide/index.html#accessing_registry)
- [Running TensorFlow](https://docs.nvidia.com/deeplearning/frameworks/tensorflow-release-notes/running.html#running)

For those unable to use the TensorFlow NGC container, to set up the required environment or create your own container, see the versioned [NVIDIA Container Support Matrix](https://docs.nvidia.com/deeplearning/frameworks/support-matrix/index.html).

## Quick Start Guide

To pretrain or fine tune your model for Question Answering using mixed precision with Tensor Cores or using FP32, perform the following steps using the default parameters of the BERT model.

1. Clone the repository.

```bash
git clone https://github.com/NVIDIA/DeepLearningExamples
cd DeepLearningExamples/TensorFlow/LanguageModeling/BERT
```

2. Build the BERT TensorFlow NGC container.

```bash
bash scripts/docker/build.sh
```

3. Download and preprocess the dataset.

This repository provides scripts to download, verify and extract the SQuaD dataset and pretrained weights for fine tuning as well as Wikipedia and BookCorpus dataset for pre-training.

To download, verify, and extract the required datasets, issue:

```bash
bash scripts/data_download.sh  
```

The script launches a Docker container with the current directory mounted and downloads the datasets to a `data/` folder on the host.

Note : The dataset is 170GB+ and takes 15+ hours to download. Expired dataset links are ignored during data download.


4. Download pretrained models from NGC.

We have uploaded checkpoints for both fine tuning and pre-training for various configurations on the NGC Model Registry. You can download them directly from the [NGC model catalog](https://ngc.nvidia.com/catalog/models). Download them to the BERT directory to easily access them in your scripts.



5. Start an interactive session in the NGC container to run training/inference.

After you build the container image and download the data, you can start an interactive CLI session as follows:  

```bash
bash scripts/docker/launch.sh
```

The `launch.sh` script assumes that the datasets are in the following locations by default after downloading the data.
- SQuAD v1.1 - `data/squad/v1.1`
- SQuaD v2.0 - `data/squad/v2.0`
- BERT Large - `data/pretrained_models_google/uncased_L-24_H-1024_A-16`
- BERT Base - `data/pretrained_models_google/uncased_L-12_H-768_A-12`
- BERT - `data/pretrained_models_google/uncased_L-24_H-1024_A-16`
- Wikipedia - `data/wikipedia_corpus/final_tfrecords_sharded`
- Books Corpus -  `data/bookcorpus/final_tfrecords_sharded`

6. Start pre-training.


BERT is designed to pre-train deep bidirectional representations for language representations. The following scripts are to replicate pre-training on Wikipedia and Books Corpus from the [paper](https://arxiv.org/pdf/1810.04805.pdf). These scripts are general and can be used for pre-training language representations on any corpus of choice.

From within the container, you can use the following script to run pre-training.
```bash
bash scripts/run_pretraining.sh <train_batch_size_per_gpu> <eval_batch_size> <learning_rate_per_gpu> <precision> <use_xla> <num_gpus> <warmup_steps> <train_steps> <save_checkpoint_steps> <create_logfile>
```

For FP16 training with XLA using a DGX-1 V100 32G, run:
```bash
bash scripts/run_pretraining.sh 14 8 5e-5 fp16 true 8 5000 2285000 5000 true
```

For FP32 training without XLA using a DGX-1 V100 32G, run:
```bash
bash scripts/run_pretraining.sh 6 6 2e-5 fp32 false 8 2000 5333333 5000 true
```

7. Start fine tuning.

The above pretrained BERT representations can be fine tuned with just one additional output layer for a state-of-the-art Question Answering system. From within the container, you can use the following script to run fine-training for SQuaD.

```bash
bash scripts/run_squad.sh <batch_size_per_gpu> <learning_rate_per_gpu> <precision> <use_xla> <num_gpus> <seq_length> <doc_stride> <bert_model> <squad_version> <checkpoint> <epochs>
```

For SQuAD 1.1 FP16 training with XLA using a DGX-1 V100 32G, run:
```bash
<<<<<<< HEAD
bash scripts/run_squad.sh 10 5e-6 fp16 true 8 data/pretrained_models_google/uncased_L-24_H-1024_A-16/bert_model.ckpt
=======
bash scripts/run_squad.sh 10 5e-6 fp16 true 8 384 128 large 1.1  
data/pretrained_models_google/uncased_L-24_H-1024_A-16/bert_model
.ckpt 1.1
>>>>>>> 0053b4b8
```

For SQuAD 2.0 FP32 training without XLA using a DGX-1 V100 32G, run:
```bash
<<<<<<< HEAD
bash scripts/run_squad.sh 5 5e-6 fp32 false 8 data/pretrained_models_google/uncased_L-24_H-1024_A-16/bert_model.ckpt
=======
bash scripts/run_squad.sh 5 5e-6 fp32 false 8 384 128 large 1.1 data/pretrained_models_google/uncased_L-24_H-1024_A-16/bert_model.ckpt 2.0
>>>>>>> 0053b4b8
```

8. Start validation/evaluation.

The `run_squad_inference.sh` script runs inference on a checkpoint fine tuned for SQuaD and evaluates the validity of predictions on the basis of exact match and F1 score.

```bash
bash scripts/run_squad_inference.sh <init_checkpoint> <batch_size> <precision> <use_xla> <seq_length> <doc_stride> <bert_model> <squad_version>
```

For SQuAD 2.0 FP16 inference with XLA using a DGX-1 V100 32G, run:
```bash
bash scripts/run_squad_inference.sh /results/model.ckpt 8 fp16 true 384 128 large 2.0
```

For SQuAD 1.1 FP32 inference without XLA using a DGX-1 V100 32G, run:
```bash
bash scripts/run_squad_inference.sh /results/model.ckpt 8 fp32 false 384 128 large 1.1
```

## Deploying the BERT model using TensorRT Inference Server

The [NVIDIA TensorRT Inference Server](https://github.com/NVIDIA/tensorrt-inference-server) provides a datacenter and cloud inferencing solution optimized for NVIDIA GPUs. The server provides an inference service via an HTTP or gRPC endpoint, allowing remote clients to request inferencing for any number of GPU or CPU models being managed by the server.

A typical TensorRT Inference Server pipeline can be broken down into the following 8 steps:
Client serializes the inference request into a message and sends it to the server (Client Send)
Message travels over the network from the client to the server (Network)
Message arrives at server, and is deserialized (Server Receive)
Request is placed on the queue (Server Queue)
Request is removed from the queue and computed (Server Compute)
Completed request is serialized in a message and sent back to the client (Server Send)
Completed message travels over network from the server to the client (Network)
Completed message is deserialized by the client and processed as a completed inference request (Client Receive)

Generally, for local clients, steps 1-4 and 6-8 will only occupy a small fraction of time, compared to steps 5-6. As backend deep learning systems like BERT are rarely exposed directly to end users, but instead only interfacing with local front-end servers, for the sake of BERT, we can consider that all clients are local.
In this section, we will go over how to launch TensorRT Inference Server and client and get the best performant solution that fits your specific application needs.

Note: The following instructions are run from outside the container and call `docker run` commands as required.

### Performance analysis for TensorRT Inference Server

Based on the figures 2 and 3 below, we recommend using the Dynamic Batcher with `max_batch_size = 8`, `max_queue_delay_microseconds` as large as possible to fit within your latency window (The values used below are extremely large to exaggerate their effect), and only 1 instance of the engine. The largest improvements to both throughput and latency come from increasing the batch size due to efficiency gains in the GPU with larger batches. The Dynamic Batcher combines the best of both worlds by efficiently batching together a large number of simultaneous requests, while also keeping latency down for infrequent requests. We recommend only 1 instance of the engine due to the negligible improvement to throughput at the cost of significant increases in latency. Many models can benefit from multiple engine instances but as the figures below show, that is not the case for this model.


![](data/images/trtis_base_summary.png?raw=true)

Figure 2: Latency vs Throughput for BERT Base, fp16, Sequence Length = 128 using Various configurations available in TRTIS

![](data/images/trtis_large_summary.png?raw=true)

Figure 3: Latency vs Throughput for BERT Large, fp16, Sequence Length = 384 using Various configurations available in TRTIS

#### Advanced Details

This section digs deeper into the performance numbers and configurations corresponding to running TensorRT Inference Server for BERT fine tuning for Question Answering. It explains the tradeoffs in selecting maximum batch sizes, batching techniques and number of inference engines on the same GPU to understand how we arrived at the optimal configuration specified previously.

Results can be reproduced by running `generate_figures.sh`. It exports the Tensorflow BERT model as a `tensorflow_savedmodel` that TensorRT Inference Server accepts, builds a matching [TensorRT Inference Server model config](https://docs.nvidia.com/deeplearning/sdk/tensorrt-inference-server-guide/docs/model_configuration.html#), starts the server on localhost in a detached state and runs [perf_client](https://docs.nvidia.com/deeplearning/sdk/tensorrt-inference-server-guide/docs/client.html#performance-example-application) for various configurations.

```bash
bash scripts/trtis/generate_figures.sh <bert_model> <seq_length> <precision> <init_checkpoint>
```

All results below are obtained on 1 DGX-1 V100 32 GB GPU for BERT Base, Sequence Length = 128 and FP16 precision running on a local server. Latencies are indicated by bar plots using the left axis. Throughput is indicated by the blue line plot using the right axis. X-axis indicates the concurrency - the maximum number of inference requests that can be in the pipeline at any given time. For example, when the concurrency is set to 1, the client waits for an inference request to be completed (Step 8) before it sends another to the server (Step 1).  A high number of concurrent requests can reduce the impact of network latency on overall throughput

1. Maximum batch size

As we can see in figure 4 below, the throughput at BS=1, Client Concurrent Requests = 64 is 119 and in figure 5 below, the throughput at BS=8, Client Concurrent Requests = 8 is 517, respectively giving a speedup of ~4.3x (Note: We compare BS=1, Client Concurrent Requests = 64 to BS=8, Client Concurrent Requests = 8 to keep the Total Number of Outstanding Requests equal between the two different modes. Where Total Number of Outstanding Requests = Batch Size * Client Concurrent Requests. This is also why there are 8 times as many bars on the BS=1 chart than the BS=8 chart). Increasing the batch size from 1 to 8 results in an increase in compute time by 1.8x (8.38ms to 15.46ms) showing that computation is more efficient at higher batch sizes. Hence, an optimal batch size would be the maximum batch size that can both fit in memory and is within the preferred latency threshold.


![](data/images/trtis_bs_1.png?raw=true)

Figure 4: Latency & Throughput vs Concurrency at Batch size = 1

![](data/images/trtis_bs_8.png?raw=true)

Figure 5: Latency & Throughput vs Concurrency at Batch size = 8

2.  Batching techniques

Static batching is a feature of the inference server that allows inference requests to be served as they are received. It is preferred in scenarios where low latency is desired at the cost of throughput when the GPU is under utilized.

Dynamic batching is a feature of the inference server that allows inference requests to be combined by the server, so that a batch is created dynamically, resulting in an increased throughput. It is preferred in scenarios where we would like to maximize throughput and GPU utilization at the cost of higher latencies. User can set the [Dynamic Batcher parameters](https://docs.nvidia.com/deeplearning/sdk/tensorrt-inference-server-master-branch-guide/docs/model_configuration.html#dynamic-batcher) `max_queue_delay_microseconds` to indicate the maximum amount of time they are willing to wait and ‘preferred_batchsize’ to indicate their optimal batch sizes in the TensorRT Inference Server model config.

The figures 6 & 7 below emphasize the increase in overall throughput with dynamic batching. At low numbers of concurrent requests, the increased throughput comes at the cost of increasing latency as the requests are queued up to `max_queue_delay_microseconds`. The effect of `preferred_batchsize` for dynamic batching is visually depicted by the dip in Server Queue time at integer multiples of the preferred batch sizes. At higher numbers of concurrent requests, observe that the throughput approach a maximum limit as we saturate the GPU utilization.

![](data/images/trtis_static.png?raw=true)

Figure 6: Latency & Throughput vs Concurrency using Static Batching at `Batch size` = 1  

![](data/images/trtis_dynamic.png?raw=true)

Figure 7: Latency & Throughput vs Concurrency using Dynamic Batching at `Batch size` = 1, `preferred_batchsize` = [4, 8] and `max_queue_delay_microseconds` = 5000

3. Model execution instance count

TensorRT Inference Server enables us to launch multiple engines in separate CUDA streams by setting the `instance_group_count` parameter to improve both latency and throughput. Multiple engines are useful when the model doesn’t saturate the GPU allowing the GPU to run multiple instances of the model in parallel.

From the figures 8 & 9 below, we can see a drop in queue time as more models are available to serve an inference request. However, this is countered by an increase in compute time as multiple models compete for resources. Since BERT is a large model which utilizes the majority of the GPU, the benefit to running multiple engines is not seen.


![](data/images/trtis_ec_1.png?raw=true)

Figure 8: Latency & Throughput vs Concurrency at Batch size = 1, Engine Count = 1
(One copy of the model loaded in GPU memory)

![](data/images/trtis_ec_4.png?raw=true)

Figure 9: Latency & Throughput vs Concurrency at Batch size = 1, Engine count = 4
(Four copies the model loaded in GPU memory)

### Run the TensorRT Inference Server and client

The `run_trtis.sh` script exports the Tensorflow BERT model as a `tensorflow_savedmodel` that TensorRT Inference Server accepts, builds a matching [TensorRT Inference Server model config](https://docs.nvidia.com/deeplearning/sdk/tensorrt-inference-server-guide/docs/model_configuration.html#), starts the server on local host in a detached state, runs client and then evaluates the validity of predictions on the basis of exact match and F1 score all in one step.

```bash
bash scripts/trtis/run_trtis.sh <init_checkpoint> <batch_size> <precision> <use_xla> <seq_length> <doc_stride> <bert_model> <squad_version> <trtis_version_name> <trtis_model_name> <trtis_export_model> <trtis_dyn_batching_delay> <trtis_engine_count> <trtis_model_overwrite>
```

## Advanced
The following sections provide greater details of the dataset, running training and inference, and the training results.

### Scripts and sample code

In the root directory, the most important files are:
* `run_pretraining.py` - Serves as entry point for pre-training
* `run_squad.py` - Serves as entry point for SQuAD training
* Dockerfile - Container with the basic set of dependencies to run BERT

The `scripts/` folder encapsulates all the one-click scripts required for running various functionalities supported such as:
* `run_squad.sh` - Runs SQuAD training and inference using `run_squad.py` file
* `run_pretraining.sh` - Runs pre-training using `run_pretraining.py` file
* `data_download.sh` - Downloads datasets using files in `data/` folder
* `finetune_train_benchmark.sh` - Captures performance metrics of training for multiple configurations
* `finetune_inference_benchmark.sh` - Captures performance metrics of inference for multiple configurations

Other folders included in the root directory are:
* `data/` - Necessary folders and scripts to download datasets required for fine tuning and pre-training BERT
* `utils/` - Necessary files for preprocessing data before feeding into BERT and hooks for obtaining performance metrics from BERT.

### Parameters

Aside from the options to set hyperparameters, the relevant options to control the behaviour of the `run_pretraining.py` script are:
```bash
  --[no]use_fp16: Whether to enable AMP ops.(default: 'false')
  --bert_config_file: The config json file corresponding to the pre-trained BERT model. This specifies the model architecture.
  --[no]do_eval: Whether to run evaluation on the dev set.(default: 'false')
  --[no]do_train: Whether to run training.(evaluation: 'false')
  --eval_batch_size: Total batch size for eval.(default: '8')(an integer)
  --[no]horovod: Whether to use Horovod for multi-gpu runs(default: 'false')
  --init_checkpoint: Initial checkpoint (usually from a pre-trained BERT model).
  --input_file: Input TF example files (can be a glob or comma separated).
  --iterations_per_loop: How many steps to make in each estimator call.(default: '1000')
  --output_dir: The output directory where the model checkpoints will be    written.
```

Aside from the options to set hyperparameters, some relevant options to control the behaviour of the `run_squad.py` script are:
```bash
  --bert_config_file: The config json file corresponding to the pre-trained BERT model. This specifies the model architecture.
--output_dir: The output directory where the model checkpoints will be written.
  --[no]do_predict: Whether to run evaluation on the dev set. (default: 'false')
  --[no]do_train: Whether to run training. (default: 'false')
  --learning_rate: The initial learning rate for Adam.(default: '5e-06')(a number)
  --max_answer_length: The maximum length of an answer that can be generated. This is needed because the start and end predictions are not conditioned on one another.(default: '30')(an integer)
  --max_query_length: The maximum number of tokens for the question. Questions longer than this will be truncated to this length.(default: '64')(an integer)
  --max_seq_length: The maximum total input sequence length after WordPiece tokenization. Sequences longer than this will be truncated, and sequences shorter than this will be padded.(default: '384')(an integer)
  --predict_batch_size: Total batch size for predictions.(default: '8')(an integer)
  --train_batch_size: Total batch size for training.(default: '8')(an integer)
  --[no]use_fp16: Whether to enable AMP ops.(default: 'false')
  --[no]use_xla: Whether to enable XLA JIT compilation.(default: 'false')
  --[no]verbose_logging: If true, all of the warnings related to data processing will be printed. A number of warnings are expected for a normal SQuAD evaluation.(default: 'false')
  --[no]version_2_with_negative: If true, the SQuAD examples contain some that do not have an answer.(default: 'false')
```

### Command-line options

To see the full list of available options and their descriptions, use the `-h` or `--help` command-line option with the python file, for example:

```bash
python run_pretraining.py --help
python run_squad.py --help
```

### Getting the data

For pre-training BERT, we use the concatenation of Wikipedia (2500M words) as well as Books Corpus (800M words). For Wikipedia, we extract only the text passages from [here](ftp://ftpmirror.your.org/pub/wikimedia/dumps/enwiki/20190301/enwiki-20190301-pages-articles-multistream.xml.bz2) and ignore headers list and tables. It is structured as a document level corpus rather than a shuffled sentence level corpus because it is critical to extract long contiguous sentences. The next step is to run `create_pretraining_data.py` with the document level corpus as input, which generates input data and labels for the masked language modeling and next sentence prediction tasks. Pre-training can also be performed on any corpus of your choice. The collection of data generation scripts are intended to be modular to allow modifications for additional preprocessing steps or to use additional data. They can hence, easily be modified for an arbitrary corpus.

The preparation of an individual pre-training dataset is described in the `run_preprocessing.sh` script found in the `data/bookcorpus` and `data/wikipedia_corpus` folders. The component steps to prepare the datasets are as follows:

1.  Data download and extract - the dataset is downloaded and extracted

2.  Clean and format - document tags, etc. are removed from the dataset. The end result of this step is a `{dataset_name}.txt` file that contains the entire corpus. Each line in the text file contains an entire document from the corpus.

3.  Sentence segmentation - the corpus text file is processed into separate sentences. The result of this step is a `{dataset_name}.segmented.nltk.txt` file in a `final_text_file_single` directory that contains the entire corpus, with each sentence having its own line. Documents are separated by a new line between documents.

4.  Sharding - the sentence segmented corpus file is split into a number of smaller text documents. The sharding is configured so that a document will not be split between two shards.

5.  TFRecord file creation - each text file shard is processed by the `create_pretraining_data.py` script to produce a corresponding TFRecord file. The script generates input data and labels for masked language modeling and sentence prediction tasks for the input text shard.


For fine tuning BERT for the task of Question Answering. We use SQuaD for this task. SQuaD v1.1 has 100,000+ question-answer pairs on 500+ articles. SQuaD v2.0 combines v1.1 with an additional 50,000 new unanswerable questions and must not only answer questions but also determine when that is not possible.

#### Dataset guidelines

The procedure to prepare a text corpus for pre-training is described in the previous section. This section provides additional insight into how exactly raw text is processed so that it is ready for pre-training.

First, raw text is tokenized using [WordPiece tokenization](https://arxiv.org/pdf/1609.08144.pdf). A [CLS] token is inserted at the start of every sequence, and the two sentences in the sequence are separated with a [SEP] token.

Note: BERT pre-training looks at pairs of sentences at a time. A sentence embedding token [A] is added to the first sentence and token [B] to the next.

BERT pre-training optimizes for two unsupervised classification tasks. The first is Masked Language Modelling (Masked LM). One training instance of Masked LM is a single modified sentence. Each token in the sentence has a 15% chance of being replaced by a [MASK] token. The chosen token is replaced with [MASK] 80% of the time, 10% with another random token and the remaining 10% with the same token. The task is then to predict the original token.

The second task is next sentence prediction. One training instance of BERT pre-training is two sentences (a sentence pair). A sentence pair may be constructed by simply taking two adjacent sentences from a single document, or by pairing up two random sentences with equal probability. The goal of this task is to predict whether or not the second sentence followed the first in the original document.

The `create_pretraining_data.py` script takes in raw text and creates training instances for both pre-training tasks.

#### Multi-dataset

We are able to combine multiple datasets into a single dataset for pre-training on a diverse text corpus. Once TFRecords have been created for each component dataset, then one can simply create a combined dataset by adding the directory to `SOURCES` in `run_pretraining.sh`. This will feed all matching files to the input pipeline in `run_pretraining.py`. However, note that in the training process only one TFRecord file is consumed at a time, therefore, the training instances of any given training batch will all belong to the same source dataset.

### Training process

The training process consists of two steps: pre-training and fine tuning.

#### Pre-training

Pre-training is performed using the `run_pretraining.py` script along with parameters defined in the `scripts/run_pretraining.sh`.


The `run_pretraining.sh` script runs a job on a single node that trains the BERT-large model from scratch using the Wikipedia and Book corpus datasets as training data. By default, the training script:
- Runs on 8 GPUs with training batch size of 14 and evaluation batch size of 8 per GPU.
- Has FP16 precision enabled.
- Is XLA enabled.
- Runs for 1144000 steps with 10000 warm-up steps.
- Saves a checkpoint every 5000 iterations (keeps only the latest checkpoint) and at the end of training. All checkpoints, evaluation results and training logs are saved to the `/results` directory (in the container which can be mounted to a local directory).
- Creates a log file containing all the output.
- Evaluates the model at the end of training. To skip evaluation, modify `--do_eval` to `False`.

These parameters will train Wikipedia and Books Corpus to reasonable accuracy on a DGX1 with 32GB V100 cards. If you want to match Google’s best results from the BERT paper, you should either train for twice as many steps (2,288,000 steps) on a DGX-1, or train on 16 GPUs on a DGX-2. The DGX-2 having 16 GPUs will be able to fit a batch size twice as large as a DGX-1 (224 vs 112), hence the DGX-2 can finish in half as many steps.


For example:
```bash
run_pretraining.sh <training_batch_size> <eval_batch_size> <learning-rate> <precision> <num_gpus> <warmup_steps> <training_steps> <save_checkpoint_steps> <create_logfile>
```

Where:
- <training_batch_size> is per-GPU batch size used for training. Batch size varies with precision, larger batch sizes run more efficiently, but require more memory.

- <eval_batch_size> is per-GPU batch size used for evaluation after training.

- <learning_rate> is the default rate of 1e-4 is good for global batch size 256.

- <precision> is the type of math in your model, can be either `fp32` or `amp`. Specifically:

    - `fp32` is 32-bit IEEE single precision floats.
    - `amp` is Automatic rewrite of TensorFlow compute graph to take advantage of 16-bit arithmetic whenever it is safe.

- <num_gpus> is the number of GPUs to use for training. Must be equal to or smaller than the number of GPUs attached to your node.

- <warmup_steps> is the number of warm-up steps at the start of training.

- <training_steps> is the total number of training steps.

- <save_checkpoint_steps> controls how often checkpoints are saved. Default is 5000 steps.

- <create_logfile> is a flag that indicates whether output should be written to a logfile or not (acceptable values are ‘true’ or ‘false’, ‘true’ indicates output should be saved to a logfile.)

The following sample code, trains BERT-large from scratch on a single DGX-2 using FP16 arithmetic. This will take around 156 hours / 6.5 days. Checkpoints are written out every 5000 steps and all printouts are saved to a logfile.

```bash
bert_tf/scripts/run_pretraining.sh 14 8 1e-4 fp16_xla 16 10000 1144000 5000 true
```

#### Fine tuning

Fine tuning is performed using the `run_squad.py` script along with parameters defined in `scripts/run_squad.sh`.

The `run_squad.sh` script trains a model and performs evaluation on the SQuaD dataset. By default, the training script:
- Trains for SQuAD v1.1 dataset
- Trains on BERT Large Model
- Uses 8 GPUs and batch size of 10 on each GPU.
- Has FP16 precision enabled.
- Is XLA enabled.
- Runs for 2 epochs.
- Saves a checkpoint every 1000 iterations (keeps only the latest checkpoint) and at the end of training. All checkpoints, evaluation results and training logs are saved to the `/results` directory (in the container which can be mounted to a local directory).
- Evaluation is done at the end of training. To skip evaluation, modify `--do_predict` to `False`.

This script outputs checkpoints to the `/results` directory, by default, inside the container. Mount point of `/results` can be changed in the `scripts/docker/launch.sh` file. The training log contains information about:
- Loss for the final step
- Training and evaluation performance
- F1 and exact match score on the Dev Set of SQuaD after evaluation.

The summary after training is printed in the following format:
```bash
I0312 23:10:45.137036 140287431493376 run_squad.py:1332] 0 Total Training Time = 3007.00 Training Time W/O start up overhead = 2855.92 Sentences processed = 175176
I0312 23:10:45.137243 140287431493376 run_squad.py:1333] 0 Training Performance = 61.3378 sentences/sec
I0312 23:14:00.550846 140287431493376 run_squad.py:1396] 0 Total Inference Time = 145.46 Inference Time W/O start up overhead = 131.86 Sentences processed = 10840
I0312 23:14:00.550973 140287431493376 run_squad.py:1397] 0 Inference Performance = 82.2095 sentences/sec
{"exact_match": 83.69914853358561, "f1": 90.8477003317459}
```

Multi-GPU training is enabled with the Horovod TensorFlow module. The following example runs training on 8 GPUs:
```bash
BERT_DIR=data/pretrained_models_google/uncased_L-24_H-1024_A-16

mpi_command="mpirun -np 8 -H localhost:8 \
    --allow-run-as-root -bind-to none -map-by slot \
    -x NCCL_DEBUG=INFO \
    -x LD_LIBRARY_PATH \
    -x PATH -mca pml ob1 -mca btl ^openib" \
     python run_squad.py --horovod --vocab_file=$BERT_DIR/vocab.txt \
     --bert_config_file=$BERT_DIR/bert_config.json \
     --output_dir=/results
```

### Inference process

Inference on a fine tuned Question Answering system is performed using the `run_squad.py` script along with parameters defined in `scripts/run_squad_inference.sh`. Inference is supported on a single GPU.

The `run_squad_inference.sh` script trains a model and performs evaluation on the SQuaD dataset. By default, the inferencing script:
- Uses SQuAD v1.1 dataset
- Has FP16 precision enabled
- Is XLA enabled
- Evaluates the latest checkpoint present in `/results` with a batch size of 8

This script outputs predictions file to `/results/predictions.json` and computes F1 score and exact match score using SQuaD's evaluate file. Mount point of `/results` can be changed in the `scripts/docker/launch.sh` file.

The output log contains information about:
Inference performance
Inference Accuracy (F1 and exact match scores) on the Dev Set of SQuaD after evaluation.

The summary after inference is printed in the following format:
```bash
I0312 23:14:00.550846 140287431493376 run_squad.py:1396] 0 Total Inference Time = 145.46 Inference Time W/O start up overhead = 131.86 Sentences processed = 10840
I0312 23:14:00.550973 140287431493376 run_squad.py:1397] 0 Inference Performance = 82.2095 sentences/sec
{"exact_match": 83.69914853358561, "f1": 90.8477003317459}
```

## Performance

### Benchmarking

The following section shows how to run benchmarks measuring the model performance in training and inference modes.

Both of these benchmarking scripts enable you to run a number of epochs, extract performance numbers, and run the BERT model for fine tuning.

#### Training performance benchmark

Training benchmarking can be performed by running the script:
``` bash
scripts/finetune_train_benchmark.sh <bert_model> <use_xla> <num_gpu> squad
```

This script runs 2 epochs by default on the SQuAD v1.1 dataset and extracts performance numbers for various batch sizes and sequence lengths in both FP16 and FP32. These numbers are saved at `/results/squad_inference_benchmark_bert_<bert_model>_gpu_<num_gpu>.log`.

#### Inference performance benchmark

Inference benchmarking can be performed by running the script:

``` bash
scripts/finetune_inference_benchmark.sh <bert_model> <use_xla> squad
```

This script runs 1024 eval iterations by default on the SQuAD v1.1 dataset and extracts performance and latency numbers for various batch sizes and sequence lengths in both FP16 and FP32. These numbers are saved at `/results/squad_train_benchmark_bert_<bert_model>.log`.

### Results

The following sections provide details on how we achieved our performance and accuracy in training and inference for Question Answering fine tuning. All results are on BERT-large model for a sequence length of 384 on SQuAD v1.1 unless otherwise mentioned.

#### Training accuracy results


##### NVIDIA DGX-1 (8x V100 16G)

Our results were obtained by running the `run_squad.py` training script in the TensorFlow 19.06-py3 NGC container on NVIDIA DGX-1 with 8x V100 16G GPUs.


| **GPUs** | **Batch size / GPU** | **Accuracy - FP32** | **Accuracy - mixed precision** | **Time to Train - FP32 (Hrs)** | **Time to Train - mixed precision (Hrs)** |
|:---:|:----:|:----:|:---:|:----:|:----:|
| 8 | 4 |90.84|90.86|0.97|0.64|


##### Training stability test

The following tables compare `F1` scores across 5 different training runs with different seeds, for both FP16 and FP32 respectively.  The runs showcase consistent convergence on all 5 seeds with very little deviation.

| **FP16, 8x GPUs** | **seed 1** | **seed 2** | **seed 3** | **seed 4** | **seed 5** | **mean** | **std** |
|:-----------:|:-----:|:-----:|:-----:|:-----:|:-----:|:-----:|:-----:|
|F1         |90.75|90.82|90.89|91.05|90.79|90.86|0.12|
|Exact match|83.85|83.93|83.95|84.25|83.59|83.91|0.24|

| **FP32, 8x GPUs** | **seed 1** | **seed 2** | **seed 3** | **seed 4** | **seed 5** | **mean** | **std** |
|:-----------:|:-----:|:-----:|:-----:|:-----:|:-----:|:-----:|:-----:|
|F1         |90.70|90.80|90.89|91.08|90.73|90.84|0.15 |
|Exact match|83.82|83.77|84.23|84.19|83.63|83.93|0.27 |


#### Training performance results

Our results were obtained by running batch sizes up to 3x GPUs on a 16GB V100 and up to 10x GPUs on a 32G V100 with mixed precision.


##### Training performance: NVIDIA DGX-1 (8x V100 16G)

Our results were obtained by running the `scripts/run_squad.sh` training script in the TensorFlow 19.06-py3 NGC container on NVIDIA DGX-1 with 8x V100 16G GPUs. Performance (in sentences per second) is the mean throughput from 2 epochs.


| **GPUs** | **Batch size / GPU** | **Throughput - FP32** | **Throughput - mixed precision** | **Throughput speedup (FP32 to mixed precision)** | **Weak scaling - FP32** | **Weak scaling - mixed precision** |
|:---:|:---:|:------:|:-----:|:----:|:----:|:----:|
| 1 | 2 | 7.19 |14.37|2.0 |1.0  |1.0 |
| 4 | 2 |25.61 |40.44|1.58 |3.56 |2.81|
| 8 | 2 |49.79 |74.61|1.5 |6.92 |5.19|


| **GPUs** | **Batch size / GPU** | **Throughput - FP32** | **Throughput - mixed precision** | **Throughput speedup (FP32 to mixed precision)** | **Weak scaling - FP32** | **Weak scaling - mixed precision** |
|:---:|:---:|:-----:|:-----:|:---:|:---:|:----:|
| 1 | 3 |  -  |17.2| - | - |1.0 |
| 4 | 3 |  -  |50.71| - | - |2.95 |
| 8 | 3 |  -  |91.88| - | - |5.34|


Note: The respective values for FP32 runs that use a batch size of 3 are not available due to out of memory errors that arise. Batch size of 3 is only available on using FP16.

To achieve these same results, follow the [Quick Start Guide](#quick-start-guide) outlined above.


##### Training performance: NVIDIA DGX-1 (8x V100 32G)

Our results were obtained by running the `scripts/run_squad.sh` training script in the TensorFlow 19.06-py3 NGC container on NVIDIA DGX-1 with 8x V100 32G GPUs. Performance (in sentences per second) is the mean throughput from 2 epochs.


| **GPUs** | **Batch size / GPU** | **Throughput - FP32** | **Throughput - mixed precision** | **Throughput speedup (FP32 to mixed precision)** | **Weak scaling - FP32** | **Weak scaling - mixed precision** |
|---|---|-----|------|----|----|----|
| 1 | 4 | 8.74|20.55 |2.35|1.0 |1.0 |
| 4 | 4 |32.22|57.58 |1.79|3.69|2.81|
| 8 | 4 |62.69|100.22|1.60|7.17|4.88|


| **GPUs** | **Batch size / GPU** | **Throughput - FP32** | **Throughput - mixed precision** | **Throughput speedup (FP32 to mixed precision)** | **Weak scaling - FP32** | **Weak scaling - mixed precision** |
|---|---|-----|-------|---|---|----|
| 1 | 10|  -  | 31.33 | - | - |1.0 |
| 4 | 10|  -  | 94.19| - | - |3.0|
| 8 | 10|  -  | 155.53| - | - |4.96|


Note: The respective values for FP32 runs that use a batch size of 10 are not available due to out of memory errors that arise. Batch size of 10 is only available on using FP16.

To achieve these same results, follow the [Quick Start Guide](#quick-start-guide) outlined above.

##### Training performance: NVIDIA DGX-2 (16x V100 32G)

Our results were obtained by running the `scripts/run_squad.sh` training script in the TensorFlow 19.06-py3 NGC container on NVIDIA DGX-2 with 16x V100 32G GPUs. Performance (in sentences per second) is the mean throughput from 2 epochs.

| **GPUs** | **Batch size / GPU** | **Throughput - FP32** | **Throughput - mixed precision** | **Throughput speedup (FP32 to mixed precision)** | **Weak scaling - FP32** | **Weak scaling - mixed precision** |
|---|---|------|------|----|-----|-----|
|  1| 4 | 9.39 | 20.69 |2.20| 1.0 | 1.0 |
|  4| 4 | 34.63| 62.79|1.81| 3.69| 3.03|
|  8| 4 | 66.95|111.47|1.66| 7.13 | 5.39|
| 16| 4 |126.09|179.09|1.42| 13.43 |8.66|



| **GPUs** | **Batch size / GPU** | **Throughput - FP32** | **Throughput - mixed precision** | **Throughput speedup (FP32 to mixed precision)** | **Weak scaling - FP32** | **Weak scaling - mixed precision** |
|---|---|---|------|---|---|-----|
|  1| 10| - | 32.72| - | - | 1.0 |
|  4| 10| - |100.73| - | - | 3.07 |
|  8| 10| - |168.92| - | - | 5.16 |
| 16| 10| - |249.54| - | - | 7.63 |


Note: The respective values for FP32 runs that use a batch size of 10 are not available due to out of memory errors that arise. Batch size of 10 is only available on using FP16.

To achieve these same results, follow the [Quick Start Guide](#quick-start-guide) outlined above.


#### Inference performance results

##### Inference performance: NVIDIA DGX-1 16G (1x V100 16G)

Our results were obtained by running the `scripts/finetune_inference_benchmark.sh` script in the TensorFlow 19.06-py3 NGC container on NVIDIA DGX-1 with 1x V100 16G GPUs. Performance numbers (throughput in sentences per second and latency in milliseconds) were averaged from 1024 iterations. Latency is computed as the time taken for a batch to process as they are fed in one after another in the model ie no pipelining.

BERT LARGE Fp16

| Sequence Length | Batch Size | Throughput-Average(sent/sec) | Latency-Average(ms) | Latency-90%(ms) | Latency-95%(ms) | Latency-99%(ms) |
|-----------------|------------|------------------------------|---------------------|-----------------|-----------------|-----------------|
| 128             | 1          | 89.4                         | 11.19               | 11.29           | 11.44           | 11.71           |
| 128             | 2          | 162.29                       | 12.32               | 12.5            | 12.57           | 12.74           |
| 128             | 4          | 263.44                       | 15.18               | 15.32           | 15.54           | 17              |
| 128             | 8          | 374.33                       | 21.37               | 21.56           | 21.72           | 23.23           |
| 384             | 1          | 64.57                        | 15.49               | 15.61           | 15.73           | 16.18           |
| 384             | 2          | 94.04                        | 21.27               | 21.34           | 21.4            | 21.9            |
| 384             | 4          | 118.81                       | 33.67               | 33.89           | 34.37           | 36.18           |
| 384             | 8          | 137.65                       | 58.12               | 58.53           | 59.34           | 61.32           |

BERT LARGE FP32

| Sequence Length | Batch Size | Throughput-Average(sent/sec) | Latency-Average(ms) | Latency-90%(ms) | Latency-95%(ms) | Latency-99%(ms) |
|-----------------|------------|------------------------------|---------------------|-----------------|-----------------|-----------------|
| 128             | 1          | 75.28                        | 13.28               | 13.4            | 13.49           | 13.66           |
| 128             | 2          | 104.16                       | 19.2                | 19.51           | 19.69           | 20.83           |
| 128             | 4          | 117.4                        | 34.07               | 34.4            | 34.76           | 36.99           |
| 128             | 8          | 125.63                       | 63.68               | 64.58           | 65.1            | 67.54           |
| 384             | 1          | 34.53                        | 28.96               | 29.32           | 29.61           | 31.08           |
| 384             | 2          | 38.03                        | 52.59               | 53.16           | 53.75           | 55.5            |
| 384             | 4          | 40.16                        | 99.6                | 100.76          | 101.62          | 103.4           |
| 384             | 8          | 42.2                         | 189.57              | 190.82          | 191.47          | 193.27          |

BERT BASE Fp16

| Sequence Length | Batch Size | Throughput-Average(sent/sec) | Latency-Average(ms) | Latency-90%(ms) | Latency-95%(ms) | Latency-99%(ms) |
|-----------------|------------|------------------------------|---------------------|-----------------|-----------------|-----------------|
| 128             | 1          | 196.58                       | 5.09                | 5.18            | 5.23            | 5.42            |
| 128             | 2          | 361.92                       | 5.53                | 5.62            | 5.67            | 5.85            |
| 128             | 4          | 605.43                       | 6.61                | 6.71            | 6.8             | 7.04            |
| 128             | 8          | 916                          | 8.73                | 8.83            | 8.95            | 9.19            |
| 384             | 1          | 154.05                       | 6.49                | 6.6             | 6.72            | 7.05            |
| 384             | 2          | 238.89                       | 8.37                | 8.42            | 8.47            | 9.1             |
| 384             | 4          | 327.18                       | 12.23               | 12.3            | 12.36           | 13.08           |
| 384             | 8          | 390.95                       | 20.46               | 20.5            | 20.8            | 21.89           |


BERT BASE FP32

| Sequence Length | Batch Size | Throughput-Average(sent/sec) | Latency-Average(ms) | Latency-90%(ms) | Latency-95%(ms) | Latency-99%(ms) |
|-----------------|------------|------------------------------|---------------------|-----------------|-----------------|-----------------|
| 128             | 1          | 165.51                       | 6.04                | 6.19            | 6.3             | 6.62            |
| 128             | 2          | 257.54                       | 7.77                | 7.86            | 7.92            | 8.28            |
| 128             | 4          | 338.52                       | 11.82               | 11.98           | 12.05           | 12.27           |
| 128             | 8          | 419.94                       | 19.05               | 19.25           | 19.35           | 20.12           |
| 384             | 1          | 97.4                         | 10.27               | 10.39           | 10.44           | 10.56           |
| 384             | 2          | 119.84                       | 16.69               | 16.78           | 16.85           | 17.66           |
| 384             | 4          | 132.5                        | 30.19               | 30.41           | 30.5            | 31.13           |
| 384             | 8          | 138.63                       | 57.71               | 58.15           | 58.37           | 59.33           |



To achieve these same results, follow the [Quick Start Guide](#quick-start-guide) outlined above.

##### Inference performance: NVIDIA DGX-1 32G (1x V100 32G)

Our results were obtained by running the `scripts/finetune_inference_benchmark.sh` training script in the TensorFlow 19.06-py3 NGC container on NVIDIA DGX-1 with 1x V100 32G GPUs. Performance numbers (throughput in sentences per second and latency in milliseconds) were averaged from 1024 iterations. Latency is computed as the time taken for a batch to process as they are fed in one after another in the model ie no pipelining.

BERT LARGE FP16

| Sequence Length | Batch Size | Throughput-Average(sent/sec) | Latency-Average(ms) | Latency-90%(ms) | Latency-95%(ms) | Latency-99%(ms) |
|-----------------|------------|------------------------------|---------------------|-----------------|-----------------|-----------------|
| 128             | 1          | 86.4                         | 11.57               | 11.74           | 11.86           | 12.04           |
| 128             | 2          | 155.32                       | 12.88               | 12.98           | 13.05           | 13.31           |
| 128             | 4          | 252.18                       | 15.86               | 15.78           | 15.89           | 17.01           |
| 128             | 8          | 359.19                       | 22.27               | 22.44           | 22.58           | 23.94           |
| 384             | 1          | 62.45                        | 16.01               | 16.16           | 16.23           | 16.42           |
| 384             | 2          | 89.34                        | 22.39               | 22.45           | 22.53           | 23.13           |
| 384             | 4          | 113.77                       | 35.16               | 35.24           | 35.33           | 35.9            |
| 384             | 8          | 131.9                        | 60.65               | 61              | 61.49           | 65.3            |

BERT LARGE FP32

| Sequence Length | Batch Size | Throughput-Average(sent/sec) | Latency-Average(ms) | Latency-90%(ms) | Latency-95%(ms) | Latency-99%(ms) |
|-----------------|------------|------------------------------|---------------------|-----------------|-----------------|-----------------|
| 128             | 1          | 73.42                        | 13.62               | 13.78           | 13.85           | 14.13           |
| 128             | 2          | 102.47                       | 19.52               | 19.66           | 19.73           | 19.98           |
| 128             | 4          | 115.76                       | 34.55               | 34.86           | 35.34           | 37.87           |
| 128             | 8          | 124.84                       | 64.08               | 64.78           | 65.78           | 69.55           |
| 384             | 1          | 33.93                        | 29.47               | 29.7            | 29.8            | 29.98           |
| 384             | 2          | 37.62                        | 53.16               | 53.52           | 53.73           | 55.03           |
| 384             | 4          | 39.99                        | 100.02              | 100.91          | 101.69          | 106.63          |
| 384             | 8          | 42.09                        | 190.08              | 191.35          | 192.29          | 196.47          |

BERT BASE FP16

| Sequence Length | Batch Size | Throughput-Average(sent/sec) | Latency-Average(ms) | Latency-90%(ms) | Latency-95%(ms) | Latency-99%(ms) |
|-----------------|------------|------------------------------|---------------------|-----------------|-----------------|-----------------|
| 128             | 1          | 192.89                       | 5.18                | 5.29            | 5.35            | 5.55            |
| 128             | 2          | 348.23                       | 5.74                | 5.91            | 6.02            | 6.26            |
| 128             | 4          | 592.54                       | 6.75                | 6.96            | 7.08            | 7.34            |
| 128             | 8          | 888.58                       | 9                   | 9.11            | 9.22            | 9.5             |
| 384             | 1          | 148.64                       | 6.73                | 6.82            | 6.87            | 7.06            |
| 384             | 2          | 230.74                       | 8.67                | 8.75            | 8.87            | 9.44            |
| 384             | 4          | 318.45                       | 12.56               | 12.65           | 12.76           | 13.36           |
| 384             | 8          | 380.14                       | 21.05               | 21.1            | 21.25           | 21.83           |


BERT BASE FP32

| Sequence Length | Batch Size | Throughput-Average(sent/sec) | Latency-Average(ms) | Latency-90%(ms) | Latency-95%(ms) | Latency-99%(ms) |
|-----------------|------------|------------------------------|---------------------|-----------------|-----------------|-----------------|
| 128             | 1          | 161.69                       | 6.18                | 6.26            | 6.31            | 6.51            |
| 128             | 2          | 254.84                       | 7.85                | 8               | 8.09            | 8.29            |
| 128             | 4          | 331.72                       | 12.06               | 12.17           | 12.26           | 12.51           |
| 128             | 8          | 412.85                       | 19.38               | 19.6            | 19.72           | 20.13           |
| 384             | 1          | 94.42                        | 10.59               | 10.71           | 10.8            | 11.36           |
| 384             | 2          | 117.64                       | 17                  | 17.07           | 17.1            | 17.83           |
| 384             | 4          | 131.72                       | 30.37               | 30.64           | 30.77           | 31.26           |
| 384             | 8          | 139.75                       | 57.25               | 57.74           | 58.08           | 59.53           |



To achieve these same results, follow the [Quick Start Guide](#quick-start-guide) outlined above.

##### Inference performance: NVIDIA DGX-2 32G (1x V100 32G)

Our results were obtained by running the `scripts/finetune_inference_benchmark.sh` training script in the TensorFlow 19.06-py3 NGC container on NVIDIA DGX-2 with 1x V100 32G GPUs. Performance numbers (throughput in sentences per second and latency in milliseconds) were averaged from 1024 iterations. Latency is computed as the time taken for a batch to process as they are fed in one after another in the model ie no pipelining.



BERT LARGE FP16

| Sequence Length | Batch Size | Throughput-Average(sent/sec) | Latency-Average(ms) | Latency-90%(ms) | Latency-95%(ms) | Latency-99%(ms) |
|-----------------|------------|------------------------------|---------------------|-----------------|-----------------|-----------------|
| 128             | 1          | 79                           | 12.66               | 13.13           | 13.36           | 14.49           |
| 128             | 2          | 151.28                       | 13.22               | 13.66           | 13.89           | 14.84           |
| 128             | 4          | 250.41                       | 15.97               | 16.13           | 16.3            | 17.81           |
| 128             | 8          | 369.76                       | 21.64               | 21.88           | 22.08           | 26.35           |
| 384             | 1          | 61.66                        | 16.22               | 16.46           | 16.62           | 17.26           |
| 384             | 2          | 91.54                        | 21.85               | 22.11           | 22.3            | 23.44           |
| 384             | 4          | 121.04                       | 33.05               | 33.08           | 33.31           | 34.97           |
| 384             | 8          | 142.03                       | 56.33               | 56.46           | 57.49           | 59.85           |


BERT LARGE FP32

| Sequence Length | Batch Size | Throughput-Average(sent/sec) | Latency-Average(ms) | Latency-90%(ms) | Latency-95%(ms) | Latency-99%(ms) |
|-----------------|------------|------------------------------|---------------------|-----------------|-----------------|-----------------|
| 128             | 1          | 70.1                         | 14.27               | 14.6            | 14.84           | 15.38           |
| 128             | 2          | 101.3                        | 19.74               | 20.09           | 20.27           | 20.77           |
| 128             | 4          | 122.19                       | 32.74               | 32.99           | 33.39           | 36.76           |
| 128             | 8          | 134.09                       | 59.66               | 60.36           | 61.79           | 69.33           |
| 384             | 1          | 34.52                        | 28.97               | 29.28           | 29.46           | 31.78           |
| 384             | 2          | 39.84                        | 50.21               | 50.61           | 51.53           | 54              |
| 384             | 4          | 42.79                        | 93.48               | 94.73           | 96.52           | 104.37          |
| 384             | 8          | 45.91                        | 174.24              | 175.34          | 176.59          | 183.76          |


BERT BASE FP16

| Sequence Length | Batch Size | Throughput-Average(sent/sec) | Latency-Average(ms) | Latency-90%(ms) | Latency-95%(ms) | Latency-99%(ms) |
|-----------------|------------|------------------------------|---------------------|-----------------|-----------------|-----------------|
| 128             | 1          | 192.89                       | 5.18                | 5.29            | 5.35            | 5.55            |
| 128             | 2          | 348.23                       | 5.74                | 5.91            | 6.02            | 6.26            |
| 128             | 4          | 592.54                       | 6.75                | 6.96            | 7.08            | 7.34            |
| 128             | 8          | 888.58                       | 9                   | 9.11            | 9.22            | 9.5             |
| 384             | 1          | 148.64                       | 6.73                | 6.82            | 6.87            | 7.06            |
| 384             | 2          | 230.74                       | 8.67                | 8.75            | 8.87            | 9.44            |
| 384             | 4          | 318.45                       | 12.56               | 12.65           | 12.76           | 13.36           |
| 384             | 8          | 380.14                       | 21.05               | 21.1            | 21.25           | 21.83           |

BERT BASE FP32

| Sequence Length | Batch Size | Throughput-Average(sent/sec) | Latency-Average(ms) | Latency-90%(ms) | Latency-95%(ms) | Latency-99%(ms) |
|-----------------|------------|------------------------------|---------------------|-----------------|-----------------|-----------------|
| 128             | 1          | 161.69                       | 6.18                | 6.26            | 6.31            | 6.51            |
| 128             | 2          | 254.84                       | 7.85                | 8               | 8.09            | 8.29            |
| 128             | 4          | 331.72                       | 12.06               | 12.17           | 12.26           | 12.51           |
| 128             | 8          | 412.85                       | 19.38               | 19.6            | 19.72           | 20.13           |
| 384             | 1          | 94.42                        | 10.59               | 10.71           | 10.8            | 11.36           |
| 384             | 2          | 117.64                       | 17                  | 17.07           | 17.1            | 17.83           |
| 384             | 4          | 131.72                       | 30.37               | 30.64           | 30.77           | 31.26           |
| 384             | 8          | 139.75                       | 57.25               | 57.74           | 58.08           | 59.53           |

To achieve these same results, follow the [Quick Start Guide](#quick-start-guide) outlined above.

## Release notes
### Changelog

March 2019
- Initial release

July 2019
- Results obtained using 19.06
- Inference Studies using TensorRT Inference Server

### Known issues

There are no known issues with this model.<|MERGE_RESOLUTION|>--- conflicted
+++ resolved
@@ -247,22 +247,14 @@
 
 For SQuAD 1.1 FP16 training with XLA using a DGX-1 V100 32G, run:
 ```bash
-<<<<<<< HEAD
-bash scripts/run_squad.sh 10 5e-6 fp16 true 8 data/pretrained_models_google/uncased_L-24_H-1024_A-16/bert_model.ckpt
-=======
 bash scripts/run_squad.sh 10 5e-6 fp16 true 8 384 128 large 1.1  
 data/pretrained_models_google/uncased_L-24_H-1024_A-16/bert_model
 .ckpt 1.1
->>>>>>> 0053b4b8
 ```
 
 For SQuAD 2.0 FP32 training without XLA using a DGX-1 V100 32G, run:
 ```bash
-<<<<<<< HEAD
-bash scripts/run_squad.sh 5 5e-6 fp32 false 8 data/pretrained_models_google/uncased_L-24_H-1024_A-16/bert_model.ckpt
-=======
 bash scripts/run_squad.sh 5 5e-6 fp32 false 8 384 128 large 1.1 data/pretrained_models_google/uncased_L-24_H-1024_A-16/bert_model.ckpt 2.0
->>>>>>> 0053b4b8
 ```
 
 8. Start validation/evaluation.
